# Change Log

All notable changes to this project will be documented in this file.

## [1.2.3]

<<<<<<< HEAD
- **docs: ** all-contributors module for contribution recognisation
- **devops: ** Husky precommit hooks to ensure all commits satisfy the linters. Thanks @OlegStotsky !!
- **docs: ** Removed the codacy badge and its integration
- **devops: ** Development environment now supports Windows environment. Thanks @LSBOSS !
=======
:rocket: bug fixes :rocket:

- **bug: ** PolynomialFeatures and normalize export in preprocessing/index.ts
>>>>>>> 6ea52e24

## [1.2.2]

:rocket: Adding Examples page, more linear models and more datasets :rocket:

- **docs:** Examples page on the doc site - Titanic Datasets using RandomForest
- **docs: ** Hiding utils functions from showing up in the doc
- **feature:** Adding PolynomialFeature extraction
- **docs: ** KMeans clustering demo
- **bug: ** Incorrect import statement on KMeans clustering example

## [1.2.1]

:bug: Fixing the documentation bug :bug:

- **docs:** Updating the SGD documentations

## [1.2.0]

:rocket: Introducing new features! :rocket:

_Updates:_

- **feature:** preprocessing/add_dummy_feature
- **feature:** linear_model/SGDClassifier
- **feature:** linear_model/SGDRegressor

## [1.1.1]

_Updates:_

- **enhance:** ensemble/RandomForest
- **docs:** Better rendering for object and promise type return values
- **enhance:** Datasets APIs are now based on promise

## [1.1.0]

:raised_hands: Minor release to deliver a couple improvements :raised_hands:

In this minor release, it focuses on the first enhancement of existing APIs and delivers new features. As the release contains a feature, GaussianNB, and an enhancement of DecisionTree, we thought a minor release is suitable for it.

_Updates:_

- **feature:** GaussianNB (Gaussian Naive Bayes Classifier)
  -- What is Naive Bayes? Please check out https://machinelearningmastery.com/naive-bayes-for-machine-learning/
- **enhancement:** DecisionTree
  -- Fixed the way that the DecisionTree returns the prediction results
  -- Instead of returning all the possible Leafs, it will return the most occurred target Leaf according to a voting process

## [1.0.0]

:baby_chick: hooray! initial release :baby_chick:

In the first release of Kalimdorjs,
it aims to deliver the essential models and algorithms required to conduct
the fundamental Machine Learning experiment and development. Some APIs still
might be unstable but they will be improved over time as we receive feedback
from people. You will be seeing new patches being delivered constantly to make gradual
improvements until the library reaches a certain level of maturity.

- **feature:** cluster/KMeans
- **feature:** datasets/Iris
- **feature:** decomposition/PCA
- **feature:** ensemble/RandomForest
- **feature:** feature_extraction/CountVectorizer
- **feature:** linear_model/LinearRegression
- **feature:** metrics/accuracyScore
- **feature:** metrics/confusion_matrix
- **feature:** metrics/zeroOneLoss
- **feature:** model_selection/KFold
- **feature:** model_selection/train_test_split
- **feature:** neighbors/KDTree
- **feature:** neighbors/KNeighborClassifier
- **feature:** preprocessing/Binarizer
- **feature:** preprocessing/Imputer
- **feature:** preprocessing/LabelEncoder
- **feature:** preprocessing/MinMaxScaler
- **feature:** preprocessing/OneHotEncoder
- **feature:** svm/NuSVC
- **feature:** svm/NuSVR
- **feature:** svm/OneClassSVM
- **feature:** svm/SVC
- **feature:** svm/SVR
- **feature:** tree/DecisionTreeClassifier<|MERGE_RESOLUTION|>--- conflicted
+++ resolved
@@ -4,16 +4,13 @@
 
 ## [1.2.3]
 
-<<<<<<< HEAD
+:rocket: bug fixes :rocket:
+
 - **docs: ** all-contributors module for contribution recognisation
 - **devops: ** Husky precommit hooks to ensure all commits satisfy the linters. Thanks @OlegStotsky !!
 - **docs: ** Removed the codacy badge and its integration
 - **devops: ** Development environment now supports Windows environment. Thanks @LSBOSS !
-=======
-:rocket: bug fixes :rocket:
-
 - **bug: ** PolynomialFeatures and normalize export in preprocessing/index.ts
->>>>>>> 6ea52e24
 
 ## [1.2.2]
 
