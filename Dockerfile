<<<<<<< HEAD
FROM node:8.15.1-stretch
=======
FROM node:8.15.1-jessie-slim
>>>>>>> 135dd6ab
MAINTAINER Jason Shin <visualbbasic@gmail.com>

# System Deps
RUN apt-get update -y
RUN apt-get clean

ENV CORE /home/node/app
RUN mkdir $CORE
RUN echo $CORE
WORKDIR $CORE

# Install baseline cache
COPY ./package.json $CORE
COPY ./yarn.lock $CORE
RUN yarn

RUN yarn global add typescript

# Finally add remaining project source code to the docker container
ADD . $CORE

CMD ["yarn", "start"]<|MERGE_RESOLUTION|>--- conflicted
+++ resolved
@@ -1,8 +1,4 @@
-<<<<<<< HEAD
 FROM node:8.15.1-stretch
-=======
-FROM node:8.15.1-jessie-slim
->>>>>>> 135dd6ab
 MAINTAINER Jason Shin <visualbbasic@gmail.com>
 
 # System Deps
