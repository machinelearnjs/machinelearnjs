import { NuSVC, NuSVR, OneClassSVM, SVC, SVR } from '../../src/lib/svm';

jest.mock('libsvm-js', () => () => ({
  predict: (X: number[][]) => X[0],
  predictOne: (X: number[]) => X[0],
  train: (X, y) => ({ X, y })
}));

describe('svm:classes', () => {
  const X1 = [[-1, -1], [-2, -1], [1, 1], [2, 1]];
  const y1 = [-1, 1, 2, 2];

  it('should test SVC with X1 and y1, then return the same pred feed', () => {
    const svc = new SVC();
    return svc.fit(X1, y1).then(() => {
      const feed = [-0.8, -1];
<<<<<<< HEAD
      const result = svc.predict([feed]);
      expect(result).toEqual([feed]);
      const result2 = svc.predictOne(feed);
      expect(result2).toEqual(feed);
=======
      const result = svc.predict([feed, feed]);
      expect(_.isEqual(result, feed)).toBe(true);
      const result2 = svc.predictOne(feed);
      expect(_.isEqual(result2, feed[0])).toBe(true);
>>>>>>> aec246bd
    });
  });

  it('should test SVR with X1 and y1, then return the same pred feed', () => {
    const svr = new SVR();
    return svr.fit(X1, y1).then(() => {
      const feed = [-0.8, -1];
<<<<<<< HEAD
      const result = svr.predict([feed]);
      expect(result).toEqual([feed]);
      const result2 = svr.predictOne(feed);
      expect(result2).toEqual(feed);
=======
      const result = svr.predict([feed, feed]);
      expect(_.isEqual(result, feed)).toBe(true);
      const result2 = svr.predictOne(feed);
      expect(_.isEqual(result2, feed[0])).toBe(true);
>>>>>>> aec246bd
    });
  });

  it('should test OneClassSVM with X1 and y1, then return the same pred feed', () => {
    const ocv = new OneClassSVM();
    return ocv.fit(X1, y1).then(() => {
      const feed = [-0.8, -1];
<<<<<<< HEAD
      const result = ocv.predict([feed]);
      expect(result).toEqual([feed]);
      const result2 = ocv.predictOne(feed);
      expect(result2).toEqual(feed);
=======
      const result = ocv.predict([feed, feed]);
      expect(_.isEqual(result, feed)).toBe(true);
      const result2 = ocv.predictOne(feed);
      expect(_.isEqual(result2, feed[0])).toBe(true);
>>>>>>> aec246bd
    });
  });

  it('should test NuSVC with X1 and y1, then return the same pred feed', () => {
    const nusvc = new NuSVC();
    return nusvc.fit(X1, y1).then(() => {
      const feed = [-0.8, -1];
<<<<<<< HEAD
      const result = nusvc.predict([feed]);
      expect(result).toEqual([feed]);
      const result2 = nusvc.predictOne(feed);
      expect(result2).toEqual(feed);
=======
      const result = nusvc.predict([feed, feed]);
      expect(_.isEqual(result, feed)).toBe(true);
      const result2 = nusvc.predictOne(feed);
      expect(_.isEqual(result2, feed[0])).toBe(true);
>>>>>>> aec246bd
    });
  });

  it('should test NuSVR with X1 and y1, then return the same pred feed', () => {
    const nusvr = new NuSVR();
    return nusvr.fit(X1, y1).then(() => {
      const feed = [-0.8, -1];
<<<<<<< HEAD
      const result = nusvr.predict([feed]);
      expect(result).toEqual([feed]);
      const result2 = nusvr.predictOne(feed);
      expect(result2).toEqual(feed);
=======
      const result = nusvr.predict([feed, feed]);
      expect(_.isEqual(result, feed)).toBe(true);
      const result2 = nusvr.predictOne(feed);
      expect(_.isEqual(result2, feed[0])).toBe(true);
>>>>>>> aec246bd
    });
  });
});<|MERGE_RESOLUTION|>--- conflicted
+++ resolved
@@ -14,17 +14,10 @@
     const svc = new SVC();
     return svc.fit(X1, y1).then(() => {
       const feed = [-0.8, -1];
-<<<<<<< HEAD
       const result = svc.predict([feed]);
-      expect(result).toEqual([feed]);
+      expect(result).toEqual(feed);
       const result2 = svc.predictOne(feed);
-      expect(result2).toEqual(feed);
-=======
-      const result = svc.predict([feed, feed]);
-      expect(_.isEqual(result, feed)).toBe(true);
-      const result2 = svc.predictOne(feed);
-      expect(_.isEqual(result2, feed[0])).toBe(true);
->>>>>>> aec246bd
+      expect(result2).toEqual(-0.8);
     });
   });
 
@@ -32,17 +25,10 @@
     const svr = new SVR();
     return svr.fit(X1, y1).then(() => {
       const feed = [-0.8, -1];
-<<<<<<< HEAD
       const result = svr.predict([feed]);
-      expect(result).toEqual([feed]);
+      expect(result).toEqual(feed);
       const result2 = svr.predictOne(feed);
-      expect(result2).toEqual(feed);
-=======
-      const result = svr.predict([feed, feed]);
-      expect(_.isEqual(result, feed)).toBe(true);
-      const result2 = svr.predictOne(feed);
-      expect(_.isEqual(result2, feed[0])).toBe(true);
->>>>>>> aec246bd
+      expect(result2).toEqual(-0.8);
     });
   });
 
@@ -50,17 +36,10 @@
     const ocv = new OneClassSVM();
     return ocv.fit(X1, y1).then(() => {
       const feed = [-0.8, -1];
-<<<<<<< HEAD
       const result = ocv.predict([feed]);
-      expect(result).toEqual([feed]);
+      expect(result).toEqual(feed);
       const result2 = ocv.predictOne(feed);
-      expect(result2).toEqual(feed);
-=======
-      const result = ocv.predict([feed, feed]);
-      expect(_.isEqual(result, feed)).toBe(true);
-      const result2 = ocv.predictOne(feed);
-      expect(_.isEqual(result2, feed[0])).toBe(true);
->>>>>>> aec246bd
+      expect(result2).toEqual(-0.8);
     });
   });
 
@@ -68,17 +47,10 @@
     const nusvc = new NuSVC();
     return nusvc.fit(X1, y1).then(() => {
       const feed = [-0.8, -1];
-<<<<<<< HEAD
       const result = nusvc.predict([feed]);
-      expect(result).toEqual([feed]);
+      expect(result).toEqual(feed);
       const result2 = nusvc.predictOne(feed);
-      expect(result2).toEqual(feed);
-=======
-      const result = nusvc.predict([feed, feed]);
-      expect(_.isEqual(result, feed)).toBe(true);
-      const result2 = nusvc.predictOne(feed);
-      expect(_.isEqual(result2, feed[0])).toBe(true);
->>>>>>> aec246bd
+      expect(result2).toEqual(-0.8);
     });
   });
 
@@ -86,17 +58,10 @@
     const nusvr = new NuSVR();
     return nusvr.fit(X1, y1).then(() => {
       const feed = [-0.8, -1];
-<<<<<<< HEAD
       const result = nusvr.predict([feed]);
-      expect(result).toEqual([feed]);
+      expect(result).toEqual(feed);
       const result2 = nusvr.predictOne(feed);
-      expect(result2).toEqual(feed);
-=======
-      const result = nusvr.predict([feed, feed]);
-      expect(_.isEqual(result, feed)).toBe(true);
-      const result2 = nusvr.predictOne(feed);
-      expect(_.isEqual(result2, feed[0])).toBe(true);
->>>>>>> aec246bd
+      expect(result2).toEqual(-0.8);
     });
   });
 });